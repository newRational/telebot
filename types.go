package telebot

import "strconv"

// Recipient is basically any possible endpoint you can send
// messages to. It's usually a distinct user or a chat.
type Recipient interface {
	// ID of user or group chat, @Username for channel
	Destination() string
}

// User object represents a Telegram user, bot
//
// object represents a group chat if Title is empty.
type User struct {
	ID        int    `json:"id"`
	FirstName string `json:"first_name"`

	LastName string `json:"last_name"`
	Username string `json:"username"`
}

// Destination is internal user ID.
func (u User) Destination() string {
	return strconv.Itoa(u.ID)
}

// Chat object represents a Telegram user, bot or group chat.
// Title for channels and group chats
// Type of chat, can be either “private”, “group”, "supergroup" or “channel”
type Chat struct {
	ID   int64  `json:"id"`
	Type string `json:"type"`

	Title     string `json:"title"`
	FirstName string `json:"first_name"`
	LastName  string `json:"last_name"`
	Username  string `json:"username"`
}

// Destination is internal chat ID.
func (c Chat) Destination() string {
	ret := "@" + c.Username
	if c.Type != "channel" {
		ret = strconv.FormatInt(c.ID, 10)
	}
	return ret
}

// IsGroupChat returns true if chat object represents a group chat.
func (c Chat) IsGroupChat() bool {
	return c.Type != "private"
}

// Update object represents an incoming update.
type Update struct {
	ID      int      `json:"update_id"`
	Payload *Message `json:"message"`

	// optional
	Callback *Callback `json:"callback_query"`
	Query    *Query    `json:"inline_query"`
}

// Thumbnail object represents an image/sticker of a particular size.
type Thumbnail struct {
	File

	Width  int `json:"width"`
	Height int `json:"height"`
}

// Photo object represents a photo with caption.
type Photo struct {
	File

	Thumbnail

	Caption string
}

// Audio object represents an audio file (voice note).
type Audio struct {
	File

	// Duration of the recording in seconds as defined by sender.
	Duration int `json:"duration"`

	// MIME type of the file as defined by sender.
	Mime string `json:"mime_type"`
}

// Document object represents a general file (as opposed to Photo or Audio).
// Telegram users can send files of any type of up to 1.5 GB in size.
type Document struct {
	File

	// Document thumbnail as defined by sender.
	Preview Thumbnail `json:"thumb"`

	// Original filename as defined by sender.
	FileName string `json:"file_name"`

	// MIME type of the file as defined by sender.
	Mime string `json:"mime_type"`
}

// Sticker object represents a WebP image, so-called sticker.
type Sticker struct {
	File

	Width  int `json:"width"`
	Height int `json:"height"`

	// Sticker thumbnail in .webp or .jpg format.
	Preview Thumbnail `json:"thumb"`
}

// Video object represents an MP4-encoded video.
type Video struct {
	Audio

	Width  int `json:"width"`
	Height int `json:"height"`

	// Text description of the video as defined by sender (usually empty).
	Caption string `json:"caption"`

	// Video thumbnail.
	Preview Thumbnail `json:"thumb"`
}

// KeyboardButton represents a button displayed on in a message.
type KeyboardButton struct {
	Text        string `json:"text"`
	URL         string `json:"url,omitempty"`
	Data        string `json:"callback_data,omitempty"`
	InlineQuery string `json:"switch_inline_query,omitempty"`
}

// InlineKeyboardMarkup represents an inline keyboard that appears right next
// to the message it belongs to.
type InlineKeyboardMarkup struct {
	// Array of button rows, each represented by an Array of KeyboardButton objects.
	InlineKeyboard [][]KeyboardButton `json:"inline_keyboard,omitempty"`
}

// Contact object represents a contact to Telegram user
type Contact struct {
	UserID      int    `json:"user_id"`
	PhoneNumber string `json:"phone_number"`
	FirstName   string `json:"first_name"`
	LastName    string `json:"last_name"`
}

// Location object represents geographic position.
type Location struct {
	Longitude float32 `json:"longitude"`
	Latitude  float32 `json:"latitude"`
}

<<<<<<< HEAD
// Venue object represents a venue location with name, address and optional foursquare id.
type Venue struct {
	Location Location		`json:"location"`
	Title string			`json:"title"`
	Address string			`json:"address"`
	Foursquare_id string	`json:"foursquare_id",omitempty`
=======
// Callback object represents a query from a callback button in an
// inline keyboard.
type Callback struct {
	ID string `json:"id"`

	// For message sent to channels, Sender may be empty
	Sender User `json:"from"`

	// Message will be set if the button that originated the query
	// was attached to a message sent by a bot.
	Message Message `json:"message"`

	// MessageID will be set if the button was attached to a message
	// sent via the bot in inline mode.
	MessageID string `json:"inline_message_id"`
	Data      string `json:"data"`
>>>>>>> 9b14951f
}<|MERGE_RESOLUTION|>--- conflicted
+++ resolved
@@ -159,14 +159,6 @@
 	Latitude  float32 `json:"latitude"`
 }
 
-<<<<<<< HEAD
-// Venue object represents a venue location with name, address and optional foursquare id.
-type Venue struct {
-	Location Location		`json:"location"`
-	Title string			`json:"title"`
-	Address string			`json:"address"`
-	Foursquare_id string	`json:"foursquare_id",omitempty`
-=======
 // Callback object represents a query from a callback button in an
 // inline keyboard.
 type Callback struct {
@@ -183,5 +175,12 @@
 	// sent via the bot in inline mode.
 	MessageID string `json:"inline_message_id"`
 	Data      string `json:"data"`
->>>>>>> 9b14951f
+}
+
+// Venue object represents a venue location with name, address and optional foursquare id.
+type Venue struct {
+	Location Location		`json:"location"`
+	Title string			`json:"title"`
+	Address string			`json:"address"`
+	Foursquare_id string	`json:"foursquare_id",omitempty`
 }